--- conflicted
+++ resolved
@@ -25,9 +25,7 @@
    * @see {@link https://docs.bullmq.io/guide/rate-limiting}
    */
   limiter?: RateLimiterOptions;
-<<<<<<< HEAD
   name?: string;
-=======
 
   /**
    * Enable collect metrics.
@@ -35,7 +33,6 @@
    */
   metrics?: MetricsOptions;
 
->>>>>>> a178ae4c
   skipDelayCheck?: boolean;
   drainDelay?: number;
   lockDuration?: number;
