import { EventEmitter } from 'events';
import * as IORedis from 'ioredis';
// eslint-disable-next-line @typescript-eslint/ban-ts-comment
// @ts-ignore
import { CONNECTION_CLOSED_ERROR_MSG } from 'ioredis/built/utils';
import * as semver from 'semver';
<<<<<<< HEAD
import { load, loadIncludes } from '../commands';
=======
import { scriptLoader } from '../commands';
>>>>>>> ae90c44e
import { ConnectionOptions, RedisOptions, RedisClient } from '../interfaces';
import { isRedisInstance, isNotConnectionError } from '../utils';

import * as path from 'path';

const overrideMessage = [
  'BullMQ: WARNING! Your redis options maxRetriesPerRequest must be null and enableReadyCheck false',
  'and will be overrided by BullMQ.',
].join(' ');

const deprecationMessage = [
  'BullMQ: DEPRECATION WARNING! Your redis options maxRetriesPerRequest must be null and enableReadyCheck false.',
  'On the next versions having this settings will throw an exception',
].join(' ');

export class RedisConnection extends EventEmitter {
  static minimumVersion = '5.0.0';
  protected _client: RedisClient;

  private initializing: Promise<RedisClient>;
  private closing: boolean;
  private version: string;
  private handleClientError: (e: Error) => void;

  constructor(
    private readonly opts?: ConnectionOptions,
    private readonly shared: boolean = false,
  ) {
    super();

    if (!isRedisInstance(opts)) {
      this.checkOptions(overrideMessage, <RedisOptions>opts);

      this.opts = {
        port: 6379,
        host: '127.0.0.1',
        retryStrategy: function (times: number) {
          return Math.min(Math.exp(times), 20000);
        },
        ...opts,
        maxRetriesPerRequest: null,
        enableReadyCheck: false,
      };
    } else {
      this._client = <RedisClient>opts;
      this.checkOptions(deprecationMessage, this._client.options);
      if (
        (<RedisOptions>opts).maxRetriesPerRequest ||
        (<RedisOptions>opts).enableReadyCheck
      ) {
        console.error(deprecationMessage);
      }
    }

    this.handleClientError = (err: Error): void => {
      this.emit('error', err);
    };

    this.initializing = this.init();
    this.initializing.catch(err => this.emit('error', err));
  }

  private checkOptions(msg: string, options?: RedisOptions) {
    if (options && (options.maxRetriesPerRequest || options.enableReadyCheck)) {
      console.error(msg);
    }
  }

  /**
   * Waits for a redis client to be ready.
   * @param redis - client
   */
  static async waitUntilReady(client: RedisClient): Promise<void> {
    if (client.status === 'ready') {
      return;
    }

    if (client.status === 'wait') {
      return client.connect();
    }

    if (client.status === 'end') {
      throw new Error(CONNECTION_CLOSED_ERROR_MSG);
    }

    return new Promise<void>((resolve, reject) => {
      let lastError: Error;
      const errorHandler = (err: Error) => {
        lastError = err;
      };

      const handleReady = () => {
        client.removeListener('end', endHandler);
        client.removeListener('error', errorHandler);
        resolve();
      };

      const endHandler = () => {
        client.removeListener('ready', handleReady);
        client.removeListener('error', errorHandler);
        reject(lastError || new Error(CONNECTION_CLOSED_ERROR_MSG));
      };

      client.once('ready', handleReady);
      client.on('end', endHandler);
      client.once('error', errorHandler);
    });
  }

  get client(): Promise<RedisClient> {
    return this.initializing;
  }

  protected loadCommands(): Promise<void> {
<<<<<<< HEAD
    return load(this._client, path.join(__dirname, '../commands'));
=======
    return scriptLoader.load(this._client, path.join(__dirname, '../commands'));
>>>>>>> ae90c44e
  }

  protected loadIncludes(): Promise<Record<string, string>> {
    return loadIncludes(path.join(__dirname, '../commands'));
  }

  private async init() {
    const opts = this.opts as RedisOptions;
    if (!this._client) {
      this._client = new IORedis(opts);
    }

    this._client.on('error', this.handleClientError);

    await RedisConnection.waitUntilReady(this._client);
    await this.loadCommands();

    if (opts && opts.skipVersionCheck !== true && !this.closing) {
      this.version = await this.getRedisVersion();
      if (semver.lt(this.version, RedisConnection.minimumVersion)) {
        throw new Error(
          `Redis version needs to be greater than ${RedisConnection.minimumVersion} Current: ${this.version}`,
        );
      }
    }
    return this._client;
  }

  async disconnect(): Promise<void> {
    const client = await this.client;
    if (client.status !== 'end') {
      let _resolve, _reject;

      const disconnecting = new Promise<void>((resolve, reject) => {
        client.once('end', resolve);
        client.once('error', reject);
        _resolve = resolve;
        _reject = reject;
      });

      client.disconnect();

      try {
        await disconnecting;
      } finally {
        client.removeListener('end', _resolve);
        client.removeListener('error', _reject);
      }
    }
  }

  async reconnect(): Promise<void> {
    const client = await this.client;
    return client.connect();
  }

  async close(): Promise<void> {
    if (!this.closing) {
      this.closing = true;
      try {
        await this.initializing;
        if (!this.shared) {
          await this._client.quit();
        }
      } catch (error) {
        if (isNotConnectionError(error as Error)) {
          throw error;
        }
      } finally {
        this._client.off('error', this.handleClientError);
      }
    }
  }

  private async getRedisVersion() {
    const doc = await this._client.info();
    const prefix = 'redis_version:';
    const lines = doc.split('\r\n');

    for (let i = 0; i < lines.length; i++) {
      if (lines[i].indexOf(prefix) === 0) {
        return lines[i].substr(prefix.length);
      }
    }
  }

  get redisVersion(): string {
    return this.version;
  }
}<|MERGE_RESOLUTION|>--- conflicted
+++ resolved
@@ -4,11 +4,7 @@
 // @ts-ignore
 import { CONNECTION_CLOSED_ERROR_MSG } from 'ioredis/built/utils';
 import * as semver from 'semver';
-<<<<<<< HEAD
-import { load, loadIncludes } from '../commands';
-=======
 import { scriptLoader } from '../commands';
->>>>>>> ae90c44e
 import { ConnectionOptions, RedisOptions, RedisClient } from '../interfaces';
 import { isRedisInstance, isNotConnectionError } from '../utils';
 
@@ -123,15 +119,7 @@
   }
 
   protected loadCommands(): Promise<void> {
-<<<<<<< HEAD
-    return load(this._client, path.join(__dirname, '../commands'));
-=======
     return scriptLoader.load(this._client, path.join(__dirname, '../commands'));
->>>>>>> ae90c44e
-  }
-
-  protected loadIncludes(): Promise<Record<string, string>> {
-    return loadIncludes(path.join(__dirname, '../commands'));
   }
 
   private async init() {
