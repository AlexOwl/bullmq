import { EventEmitter } from 'events';
import * as IORedis from 'ioredis';
// eslint-disable-next-line @typescript-eslint/ban-ts-comment
// @ts-ignore
import { CONNECTION_CLOSED_ERROR_MSG } from 'ioredis/built/utils';
import * as semver from 'semver';
import { scriptLoader } from './script-loader';
import { ConnectionOptions, RedisOptions, RedisClient } from '../interfaces';
import { isRedisInstance, isNotConnectionError } from '../utils';

import * as path from 'path';

const overrideMessage = [
  'BullMQ: WARNING! Your redis options maxRetriesPerRequest must be null and enableReadyCheck false',
  'and will be overrided by BullMQ.',
].join(' ');

const deprecationMessage = [
  'BullMQ: DEPRECATION WARNING! Your redis options maxRetriesPerRequest must be null and enableReadyCheck false.',
  'On the next versions having this settings will throw an exception',
].join(' ');

export class RedisConnection extends EventEmitter {
  static minimumVersion = '5.0.0';
  protected _client: RedisClient;

  private initializing: Promise<RedisClient>;
  private closing: boolean;
  private version: string;
  private handleClientError: (e: Error) => void;

  constructor(
    private readonly opts?: ConnectionOptions,
    private readonly shared: boolean = false,
  ) {
    super();

    if (!isRedisInstance(opts)) {
      this.checkOptions(overrideMessage, <RedisOptions>opts);

      this.opts = {
        port: 6379,
        host: '127.0.0.1',
        retryStrategy: function (times: number) {
          return Math.min(Math.exp(times), 20000);
        },
        ...opts,
        maxRetriesPerRequest: null,
        enableReadyCheck: false,
      };
    } else {
      this._client = <RedisClient>opts;
      let options = this._client.options;
      if ((<IORedis.ClusterOptions>options)?.redisOptions) {
        options = (<IORedis.ClusterOptions>options).redisOptions;
      }

      this.checkOptions(deprecationMessage, options);
    }

    this.handleClientError = (err: Error): void => {
      this.emit('error', err);
    };

    this.initializing = this.init();
    this.initializing.catch(err => this.emit('error', err));
  }

  private checkOptions(msg: string, options?: IORedis.RedisOptions) {
    if (options && (options.maxRetriesPerRequest || options.enableReadyCheck)) {
      console.error(msg);
    }
  }

  /**
   * Waits for a redis client to be ready.
   * @param redis - client
   */
  static async waitUntilReady(client: RedisClient): Promise<void> {
    if (client.status === 'ready') {
      return;
    }

    if (client.status === 'wait') {
      return client.connect();
    }

    if (client.status === 'end') {
      throw new Error(CONNECTION_CLOSED_ERROR_MSG);
    }

    return new Promise<void>((resolve, reject) => {
      let lastError: Error;
      const errorHandler = (err: Error) => {
        lastError = err;
      };

      const handleReady = () => {
        client.removeListener('end', endHandler);
        client.removeListener('error', errorHandler);
        resolve();
      };

      const endHandler = () => {
        client.removeListener('ready', handleReady);
        client.removeListener('error', errorHandler);
        reject(lastError || new Error(CONNECTION_CLOSED_ERROR_MSG));
      };

      client.once('ready', handleReady);
      client.on('end', endHandler);
      client.once('error', errorHandler);
    });
  }

  get client(): Promise<RedisClient> {
    return this.initializing;
  }

<<<<<<< HEAD
  protected loadCommands(): void {
    return scriptLoader.load(
      this._client /*path.join(__dirname, '../commands')*/,
=======
  protected loadCommands(): Promise<void> {
    return (
      (<any>this._client)['bullmq:loadingCommands'] ||
      ((<any>this._client)['bullmq:loadingCommands'] = scriptLoader.load(
        this._client,
        path.join(__dirname, '../commands'),
      ))
>>>>>>> fbecbef9
    );
  }

  private async init() {
    const opts = this.opts as RedisOptions;
    if (!this._client) {
      this._client = new IORedis(opts);
    }

    this._client.on('error', this.handleClientError);

    await RedisConnection.waitUntilReady(this._client);
    this.loadCommands();

    if (opts && opts.skipVersionCheck !== true && !this.closing) {
      this.version = await this.getRedisVersion();
      if (semver.lt(this.version, RedisConnection.minimumVersion)) {
        throw new Error(
          `Redis version needs to be greater than ${RedisConnection.minimumVersion} Current: ${this.version}`,
        );
      }
    }
    return this._client;
  }

  async disconnect(): Promise<void> {
    const client = await this.client;
    if (client.status !== 'end') {
      let _resolve, _reject;

      const disconnecting = new Promise<void>((resolve, reject) => {
        client.once('end', resolve);
        client.once('error', reject);
        _resolve = resolve;
        _reject = reject;
      });

      client.disconnect();

      try {
        await disconnecting;
      } finally {
        client.removeListener('end', _resolve);
        client.removeListener('error', _reject);
      }
    }
  }

  async reconnect(): Promise<void> {
    const client = await this.client;
    return client.connect();
  }

  async close(): Promise<void> {
    if (!this.closing) {
      this.closing = true;
      try {
        await this.initializing;
        if (!this.shared) {
          await this._client.quit();
        }
      } catch (error) {
        if (isNotConnectionError(error as Error)) {
          throw error;
        }
      } finally {
        this._client.off('error', this.handleClientError);
      }
    }
  }

  private async getRedisVersion() {
    const doc = await this._client.info();
    const prefix = 'redis_version:';
    const lines = doc.split('\r\n');

    for (let i = 0; i < lines.length; i++) {
      if (lines[i].indexOf(prefix) === 0) {
        return lines[i].substr(prefix.length);
      }
    }
  }

  get redisVersion(): string {
    return this.version;
  }
}<|MERGE_RESOLUTION|>--- conflicted
+++ resolved
@@ -117,19 +117,12 @@
     return this.initializing;
   }
 
-<<<<<<< HEAD
   protected loadCommands(): void {
-    return scriptLoader.load(
-      this._client /*path.join(__dirname, '../commands')*/,
-=======
-  protected loadCommands(): Promise<void> {
     return (
       (<any>this._client)['bullmq:loadingCommands'] ||
       ((<any>this._client)['bullmq:loadingCommands'] = scriptLoader.load(
         this._client,
-        path.join(__dirname, '../commands'),
       ))
->>>>>>> fbecbef9
     );
   }
 
