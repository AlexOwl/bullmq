--- conflicted
+++ resolved
@@ -47,12 +47,8 @@
 
   constructor(
     name: string,
-<<<<<<< HEAD
     { connection, ...opts }: QueueSchedulerOptions = {},
-=======
-    { connection, autorun = true, ...opts }: QueueSchedulerOptions = {},
     Connection?: typeof RedisConnection,
->>>>>>> a178ae4c
   ) {
     super(
       name,
