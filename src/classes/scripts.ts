/**
 * Includes all the scripts needed by the queue and jobs.
 */

/*eslint-env node */
'use strict';
import { Packr } from 'msgpackr';

const packer = new Packr({
  useRecords: false,
  encodeUndefinedAsNil: true,
});

const pack = packer.pack;

import {
  JobJson,
  JobJsonRaw,
  JobsOptions,
  QueueSchedulerOptions,
  RedisClient,
  WorkerOptions,
  KeepJobs,
} from '../interfaces';
import { JobState, FinishedStatus, FinishedPropValAttribute } from '../types';
import { ErrorCode } from '../enums';
import { array2obj, getParentKey, isRedisVersionLowerThan } from '../utils';
import { QueueBase } from './queue-base';
import { Job, MoveToWaitingChildrenOpts } from './job';

export type MinimalQueue = Pick<
  QueueBase,
  | 'name'
  | 'client'
  | 'toKey'
  | 'keys'
  | 'opts'
  | 'closing'
  | 'waitUntilReady'
  | 'removeListener'
  | 'emit'
  | 'on'
  | 'redisVersion'
>;

export type ParentOpts = {
  waitChildrenKey?: string;
  parentDependenciesKey?: string;
  parentId?: string;
  parentQueueKey?: string;
};

export type JobData = [JobJsonRaw | number, string?];

export class Scripts {
  constructor(protected queue: MinimalQueue) {}

  async isJobInList(listKey: string, jobId: string): Promise<boolean> {
    const client = await this.queue.client;
    let result;
    if (isRedisVersionLowerThan(this.queue.redisVersion, '6.0.6')) {
      result = await (<any>client).isJobInList([listKey, jobId]);
    } else {
      result = await (<any>client).lpos(listKey, jobId);
    }
    return Number.isInteger(result);
  }

  async addJob(
    client: RedisClient,
    job: JobJson,
    opts: JobsOptions,
    jobId: string,
    parentOpts: ParentOpts = {
      parentKey: null,
      waitChildrenKey: null,
      parentDependenciesKey: null,
<<<<<<< HEAD
      parentId: null,
      parentQueueKey: null,
=======
>>>>>>> 9cfda3d2
    },
  ): Promise<string> {
    const queueKeys = this.queue.keys;
    const keys: (string | Buffer)[] = [
      queueKeys.wait,
      queueKeys.paused,
      queueKeys.meta,
      queueKeys.id,
      queueKeys.delayed,
      queueKeys.priority,
      queueKeys.completed,
      queueKeys.events,
      queueKeys.delay,
    ];

    const args = [
      queueKeys[''],
      typeof jobId !== 'undefined' ? jobId : '',
      job.name,
      job.timestamp,
<<<<<<< HEAD
      opts.delay,
      opts.delay ? job.timestamp + opts.delay : 0,
      opts.priority || 0,
      opts.lifo ? 'RPUSH' : 'LPUSH',
      parentOpts.parentId,
      parentOpts.waitChildrenKey,
      parentOpts.parentDependenciesKey,
      parentOpts.parentQueueKey,
      job.parentKey,
=======
      parentOpts.parentKey || null,
      parentOpts.waitChildrenKey || null,
      parentOpts.parentDependenciesKey || null,
>>>>>>> 9cfda3d2
    ];

    let encodedOpts;
    if (opts.repeat) {
      const repeat = {
        ...opts.repeat,
      };

      if (repeat.startDate) {
        repeat.startDate = +new Date(repeat.startDate);
      }
      if (repeat.endDate) {
        repeat.endDate = +new Date(repeat.endDate);
      }

      encodedOpts = pack({
        ...opts,
        repeat,
      });
    } else {
      encodedOpts = pack(opts);
    }

    keys.push(pack(args), job.data, encodedOpts);

    const result = await (<any>client).addJob(keys);

    const parentKey = getParentKey({
      id: parentOpts.parentId,
      queue: parentOpts.parentQueueKey,
    });

    if (result < 0) {
      throw this.finishedErrors(result, parentKey, 'addJob');
    }

    return result;
  }

  async pause(pause: boolean): Promise<void> {
    const client = await this.queue.client;

    let src = 'wait',
      dst = 'paused';
    if (!pause) {
      src = 'paused';
      dst = 'wait';
    }

    const keys = [src, dst, 'meta'].map((name: string) =>
      this.queue.toKey(name),
    );

    keys.push(this.queue.keys.events);

    return (<any>client).pause(keys.concat([pause ? 'paused' : 'resumed']));
  }

  private removeRepeatableArgs(
    repeatJobId: string,
    repeatJobKey: string,
  ): string[] {
    const queueKeys = this.queue.keys;

    const keys = [queueKeys.repeat, queueKeys.delayed];

    const args = [repeatJobId, repeatJobKey, queueKeys['']];

    return keys.concat(args);
  }

  async removeRepeatable(
    repeatJobId: string,
    repeatJobKey: string,
  ): Promise<number> {
    const client = await this.queue.client;
    const args = this.removeRepeatableArgs(repeatJobId, repeatJobKey);

    return (<any>client).removeRepeatable(args);
  }

  async remove(jobId: string): Promise<number> {
    const client = await this.queue.client;

    const keys = [jobId].map(name => this.queue.toKey(name));
    return (<any>client).removeJob(keys.concat([jobId]));
  }

  async extendLock(
    jobId: string,
    token: string,
    duration: number,
  ): Promise<number> {
    const client = await this.queue.client;
    const args = [
      this.queue.toKey(jobId) + ':lock',
      this.queue.keys.stalled,
      token,
      duration,
      jobId,
    ];
    return (<any>client).extendLock(args);
  }

  async updateData<T = any, R = any, N extends string = string>(
    job: Job<T, R, N>,
    data: T,
  ): Promise<void> {
    const client = await this.queue.client;

    const keys = [this.queue.toKey(job.id)];
    const dataJson = JSON.stringify(data);

    const result = await (<any>client).updateData(keys.concat([dataJson]));

    if (result < 0) {
      throw this.finishedErrors(result, job.id, 'updateData');
    }
  }

  async updateProgress<T = any, R = any, N extends string = string>(
    job: Job<T, R, N>,
    progress: number | object,
  ): Promise<void> {
    const client = await this.queue.client;

    const keys = [this.queue.toKey(job.id), this.queue.keys.events];
    const progressJson = JSON.stringify(progress);

    const result = await (<any>client).updateProgress(
      keys.concat([job.id, progressJson]),
    );

    if (result < 0) {
      throw this.finishedErrors(result, job.id, 'updateProgress');
    }

    this.queue.emit('progress', job, progress);
  }

  protected moveToFinishedArgs<T = any, R = any, N extends string = string>(
    job: Job<T, R, N>,
    val: any,
    propVal: FinishedPropValAttribute,
    shouldRemove: boolean | number | KeepJobs,
    target: FinishedStatus,
    token: string,
    fetchNext = true,
  ): (string | number | boolean | Buffer)[] {
    const queueKeys = this.queue.keys;
    const opts: WorkerOptions = <WorkerOptions>this.queue.opts;

    const metricsKey = this.queue.toKey(`metrics:${target}`);

    const keys = [
      queueKeys.wait,
      queueKeys.active,
      queueKeys.priority,
      queueKeys.events,
      queueKeys.stalled,
      queueKeys.limiter,
      queueKeys.delayed,
      queueKeys.delay,
      queueKeys[target],
      this.queue.toKey(job.id),
      queueKeys.meta,
      metricsKey,
    ];

    const keepJobs =
      typeof shouldRemove === 'object'
        ? shouldRemove
        : typeof shouldRemove === 'number'
        ? { count: shouldRemove }
        : { count: shouldRemove ? 0 : -1 };

    const args = [
      job.id,
      Date.now(),
      propVal,
      typeof val === 'undefined' ? 'null' : val,
      target,
      JSON.stringify({ jobId: job.id, val: val }),
      !fetchNext || this.queue.closing ? 0 : 1,
      queueKeys[''],
      pack({
        token,
        keepJobs,
        limiter: opts.limiter,
        lockDuration: opts.lockDuration,
        parent: job.opts?.parent,
        parentKey: job.parentKey,
        attempts: job.opts.attempts,
        attemptsMade: job.attemptsMade,
        maxMetricsSize: opts.metrics?.maxDataPoints
          ? opts.metrics?.maxDataPoints
          : '',
      }),
    ];

    return keys.concat(args);
  }

  protected async moveToFinished<
    DataType = any,
    ReturnType = any,
    NameType extends string = string,
  >(
    job: Job<DataType, ReturnType, NameType>,
    val: any,
    propVal: FinishedPropValAttribute,
    shouldRemove: boolean | number | KeepJobs,
    target: FinishedStatus,
    token: string,
    fetchNext: boolean,
  ): Promise<JobData | []> {
    const client = await this.queue.client;

    const args = this.moveToFinishedArgs<DataType, ReturnType, NameType>(
      job,
      val,
      propVal,
      shouldRemove,
      target,
      token,
      fetchNext,
    );

    const result = await (<any>client).moveToFinished(args);
    if (result < 0) {
      throw this.finishedErrors(result, job.id, 'finished', 'active');
    } else if (result) {
      return raw2jobData(result);
    }
  }

  finishedErrors(
    code: number,
    jobId: string,
    command: string,
    state?: string,
  ): Error {
    switch (code) {
      case ErrorCode.JobNotExist:
        return new Error(`Missing key for job ${jobId}. ${command}`);
      case ErrorCode.JobLockNotExist:
        return new Error(`Missing lock for job ${jobId}. ${command}`);
      case ErrorCode.JobNotInState:
        return new Error(
          `Job ${jobId} is not in the ${state} state. ${command}`,
        );
      case ErrorCode.JobPendingDependencies:
        return new Error(`Job ${jobId} has pending dependencies. ${command}`);
      case ErrorCode.ParentJobNotExist:
        return new Error(`Missing key for parent job ${jobId}. ${command}`);
      case ErrorCodes.ParentJobCompleted:
        return new Error(
          `Parent job ${jobId} is already completed. ${command}`,
        );
    }
  }

  private drainArgs(delayed: boolean): (string | number)[] {
    const queueKeys = this.queue.keys;

    const keys: (string | number)[] = [
      queueKeys.wait,
      queueKeys.paused,
      delayed ? queueKeys.delayed : '',
      queueKeys.priority,
    ];

    const args = [queueKeys['']];

    return keys.concat(args);
  }

  async drain(delayed: boolean): Promise<void> {
    const client = await this.queue.client;
    const args = this.drainArgs(delayed);

    return (<any>client).drain(args);
  }

  moveToCompleted<T = any, R = any, N extends string = string>(
    job: Job<T, R, N>,
    returnvalue: R,
    removeOnComplete: boolean | number | KeepJobs,
    token: string,
    fetchNext: boolean,
  ): Promise<JobData | []> {
    return this.moveToFinished<T, R, N>(
      job,
      returnvalue,
      'returnvalue',
      removeOnComplete,
      'completed',
      token,
      fetchNext,
    );
  }

  moveToFailedArgs<T = any, R = any, N extends string = string>(
    job: Job<T, R, N>,
    failedReason: string,
    removeOnFailed: boolean | number | KeepJobs,
    token: string,
    fetchNext = false,
  ) {
    return this.moveToFinishedArgs(
      job,
      failedReason,
      'failedReason',
      removeOnFailed,
      'failed',
      token,
      fetchNext,
    );
  }

  async isFinished(
    jobId: string,
    returnValue = false,
  ): Promise<number | [number, string]> {
    const client = await this.queue.client;

    const keys = ['completed', 'failed', jobId].map((key: string) => {
      return this.queue.toKey(key);
    });

    return (<any>client).isFinished(
      keys.concat([jobId, returnValue ? '1' : '']),
    );
  }

  async getState(jobId: string): Promise<JobState | 'unknown'> {
    const client = await this.queue.client;

    const keys = [
      'completed',
      'failed',
      'delayed',
      'active',
      'wait',
      'paused',
      'waiting-children',
    ].map((key: string) => {
      return this.queue.toKey(key);
    });

    if (isRedisVersionLowerThan(this.queue.redisVersion, '6.0.6')) {
      return (<any>client).getState(keys.concat([jobId]));
    }
    return (<any>client).getStateV2(keys.concat([jobId]));
  }

  async changeDelay(jobId: string, delay: number): Promise<void> {
    const client = await this.queue.client;

    const delayTimestamp = Date.now() + delay;
    const args = this.changeDelayArgs(jobId, delayTimestamp);
    const result = await (<any>client).changeDelay(args);
    if (result < 0) {
      throw this.finishedErrors(result, jobId, 'changeDelay', 'delayed');
    }
  }

  private changeDelayArgs(jobId: string, timestamp: number): string[] {
    //
    // Bake in the job id first 12 bits into the timestamp
    // to guarantee correct execution order of delayed jobs
    // (up to 4096 jobs per given timestamp or 4096 jobs apart per timestamp)
    //
    // WARNING: Jobs that are so far apart that they wrap around will cause FIFO to fail
    //
    timestamp = Math.max(0, timestamp);

    if (timestamp > 0) {
      timestamp = timestamp * 0x1000 + (+jobId & 0xfff);
    }

    const keys = ['delayed', jobId].map(name => {
      return this.queue.toKey(name);
    });
    keys.push.apply(keys, [this.queue.keys.events, this.queue.keys.delay]);

    return keys.concat([JSON.stringify(timestamp), jobId]);
  }

  // Note: We have an issue here with jobs using custom job ids
  moveToDelayedArgs(jobId: string, timestamp: number, token: string): string[] {
    //
    // Bake in the job id first 12 bits into the timestamp
    // to guarantee correct execution order of delayed jobs
    // (up to 4096 jobs per given timestamp or 4096 jobs apart per timestamp)
    //
    // WARNING: Jobs that are so far apart that they wrap around will cause FIFO to fail
    //
    timestamp = Math.max(0, timestamp ?? 0);

    if (timestamp > 0) {
      timestamp = timestamp * 0x1000 + (+jobId & 0xfff);
    }

    const keys = ['active', 'delayed', jobId].map(name => {
      return this.queue.toKey(name);
    });
    keys.push.apply(keys, [this.queue.keys.events, this.queue.keys.delay]);

    return keys.concat([JSON.stringify(timestamp), jobId, token]);
  }

  moveToWaitingChildrenArgs(
    jobId: string,
    token: string,
    opts?: MoveToWaitingChildrenOpts,
  ): string[] {
    const timestamp = Date.now();

    const childKey = getParentKey(opts.child);

    const keys = [`${jobId}:lock`, 'active', 'waiting-children', jobId].map(
      name => {
        return this.queue.toKey(name);
      },
    );

    return keys.concat([
      token,
      childKey ?? '',
      JSON.stringify(timestamp),
      jobId,
    ]);
  }

  async moveToDelayed(
    jobId: string,
    timestamp: number,
    token = '0',
  ): Promise<void> {
    const client = await this.queue.client;

    const args = this.moveToDelayedArgs(jobId, timestamp, token);
    const result = await (<any>client).moveToDelayed(args);
    if (result < 0) {
      throw this.finishedErrors(result, jobId, 'moveToDelayed', 'active');
    }
  }

  /**
   * Move parent job to waiting-children state.
   *
   * @returns true if job is successfully moved, false if there are pending dependencies.
   * @throws JobNotExist
   * This exception is thrown if jobId is missing.
   * @throws JobLockNotExist
   * This exception is thrown if job lock is missing.
   * @throws JobNotInState
   * This exception is thrown if job is not in active state.
   */
  async moveToWaitingChildren(
    jobId: string,
    token: string,
    opts: MoveToWaitingChildrenOpts = {},
  ): Promise<boolean> {
    const client = await this.queue.client;

    const args = this.moveToWaitingChildrenArgs(jobId, token, opts);
    const result = await (<any>client).moveToWaitingChildren(args);

    switch (result) {
      case 0:
        return true;
      case 1:
        return false;
      default:
        throw this.finishedErrors(
          result,
          jobId,
          'moveToWaitingChildren',
          'active',
        );
    }
  }

  /**
   * Remove jobs in a specific state.
   *
   * @returns Id jobs from the deleted records.
   */
  async cleanJobsInSet(
    set: string,
    timestamp: number,
    limit = 0,
  ): Promise<string[]> {
    const client = await this.queue.client;

    return (<any>client).cleanJobsInSet([
      this.queue.toKey(set),
      this.queue.toKey('events'),
      this.queue.toKey(''),
      timestamp,
      limit,
      set,
    ]);
  }

  retryJobArgs<T = any, R = any, N extends string = string>(
    job: Job<T, R, N>,
  ): string[] {
    const jobId = job.id;

    const keys = ['active', 'wait', jobId].map(name => {
      return this.queue.toKey(name);
    });

    keys.push(this.queue.keys.events);

    const pushCmd = (job.opts.lifo ? 'R' : 'L') + 'PUSH';

    return keys.concat([pushCmd, jobId]);
  }

  protected retryJobsArgs(
    state: FinishedStatus,
    count: number,
    timestamp: number,
  ): (string | number)[] {
    const keys: (string | number)[] = [
      this.queue.toKey(''),
      this.queue.keys.events,
      this.queue.toKey(state),
      this.queue.toKey('wait'),
    ];

    const args = [count, timestamp];

    return keys.concat(args);
  }

  async retryJobs(
    state: FinishedStatus = 'failed',
    count = 1000,
    timestamp = new Date().getTime(),
  ): Promise<number> {
    const client = await this.queue.client;

    const args = this.retryJobsArgs(state, count, timestamp);

    return (<any>client).retryJobs(args);
  }

  /**
   * Attempts to reprocess a job
   *
   * @param queue -
   * @param job -
   * @param state - The expected job state. If the job is not found
   * on the provided state, then it's not reprocessed. Supported states: 'failed', 'completed'
   *
   * @returns Returns a promise that evaluates to a return code:
   * 1 means the operation was a success
   * 0 means the job does not exist
   * -1 means the job is currently locked and can't be retried.
   * -2 means the job was not found in the expected set
   */
  async reprocessJob<T = any, R = any, N extends string = string>(
    job: Job<T, R, N>,
    state: 'failed' | 'completed',
  ): Promise<void> {
    const client = await this.queue.client;

    const keys = [
      this.queue.toKey(job.id),
      this.queue.keys.events,
      this.queue.toKey(state),
      this.queue.toKey('wait'),
    ];

    const args = [
      job.id,
      (job.opts.lifo ? 'R' : 'L') + 'PUSH',
      state === 'failed' ? 'failedReason' : 'returnvalue',
    ];

    const result = await (<any>client).reprocessJob(keys.concat(args));

    switch (result) {
      case 1:
        return;
      default:
        throw this.finishedErrors(result, job.id, 'reprocessJob', state);
    }
  }

  async moveToActive<T, R, N extends string>(token: string, jobId?: string) {
    const client = await this.queue.client;
    const opts = this.queue.opts as WorkerOptions;

    const queueKeys = this.queue.keys;
    const keys = [
      queueKeys.wait,
      queueKeys.active,
      queueKeys.priority,
      queueKeys.events,
      queueKeys.stalled,
      queueKeys.limiter,
      queueKeys.delayed,
      queueKeys.delay,
    ];

    const args: (string | number | boolean | Buffer)[] = [
      queueKeys[''],
      Date.now(),
      jobId,
      pack({
        token,
        lockDuration: opts.lockDuration,
        limiter: opts.limiter,
      }),
    ];

    if (opts.limiter) {
      args.push(opts.limiter.max, opts.limiter.duration);
      opts.limiter.groupKey && args.push(true);
    }

    const result = await (<any>client).moveToActive(
      (<(string | number | boolean | Buffer)[]>keys).concat(args),
    );

    if (typeof result === 'number') {
      return [result, void 0] as [number, undefined];
    }
    return raw2jobData(result);
  }

  /**
   * It checks if the job in the top of the delay set should be moved back to the
   * top of the  wait queue (so that it will be processed as soon as possible)
   */
  async updateDelaySet(delayedTimestamp: number): Promise<[number, string]> {
    const client = await this.queue.client;

    const keys: (string | number)[] = [
      this.queue.keys.delayed,
      this.queue.keys.wait,
      this.queue.keys.priority,
      this.queue.keys.paused,
      this.queue.keys.meta,
      this.queue.keys.events,
      this.queue.keys.delay,
    ];

    const args = [this.queue.toKey(''), delayedTimestamp];

    return (<any>client).updateDelaySet(keys.concat(args));
  }

  async promote(jobId: string): Promise<number> {
    const client = await this.queue.client;

    const keys = [
      this.queue.keys.delayed,
      this.queue.keys.wait,
      this.queue.keys.paused,
      this.queue.keys.priority,
      this.queue.keys.events,
    ];

    const args = [this.queue.toKey(''), jobId];

    return (<any>client).promote(keys.concat(args));
  }

  /**
   * Looks for unlocked jobs in the active queue.
   *
   * The job was being worked on, but the worker process died and it failed to renew the lock.
   * We call these jobs 'stalled'. This is the most common case. We resolve these by moving them
   * back to wait to be re-processed. To prevent jobs from cycling endlessly between active and wait,
   * (e.g. if the job handler keeps crashing),
   * we limit the number stalled job recoveries to settings.maxStalledCount.
   */
  async moveStalledJobsToWait() {
    const client = await this.queue.client;

    const opts = this.queue.opts as QueueSchedulerOptions;
    const keys: (string | number)[] = [
      this.queue.keys.stalled,
      this.queue.keys.wait,
      this.queue.keys.active,
      this.queue.keys.failed,
      this.queue.keys['stalled-check'],
      this.queue.keys.meta,
      this.queue.keys.paused,
      this.queue.keys.events,
    ];
    const args = [
      opts.maxStalledCount,
      this.queue.toKey(''),
      Date.now(),
      opts.stalledInterval,
    ];
    return (<any>client).moveStalledJobsToWait(keys.concat(args));
  }

  async obliterate(opts: { force: boolean; count: number }): Promise<number> {
    const client = await this.queue.client;

    const keys: (string | number)[] = [
      this.queue.keys.meta,
      this.queue.toKey(''),
    ];
    const args = [opts.count, opts.force ? 'force' : null];

    const result = await (<any>client).obliterate(keys.concat(args));
    if (result < 0) {
      switch (result) {
        case -1:
          throw new Error('Cannot obliterate non-paused queue');
        case -2:
          throw new Error('Cannot obliterate queue with active jobs');
      }
    }
    return result;
  }

  /*
//   *
//    * Attempts to reprocess a job
//    *
//    * @param {Job} job
//    * @param {Object} options
//    * @param {String} options.state The expected job state. If the job is not found
//    * on the provided state, then it's not reprocessed. Supported states: 'failed', 'completed'
//    *
//    * @return {Promise<Number>} Returns a promise that evaluates to a return code:
//    * 1 means the operation was a success
//    * 0 means the job does not exist
//    * -1 means the job is currently locked and can't be retried.
//    * -2 means the job was not found in the expected set

  static reprocessJob(job: Jov, state: string) {
    var queue = job.queue;

    var keys = [
      queue.toKey(job.id),
      queue.toKey(job.id) + ':lock',
      queue.toKey(state),
      queue.toKey('wait'),
    ];

    var args = [job.id, (job.opts.lifo ? 'R' : 'L') + 'PUSH', queue.token];

    return queue.client.reprocessJob(keys.concat(args));
  }
  */
}

export function raw2jobData(raw: any[]): [JobJsonRaw | number, string?] | [] {
  if (typeof raw === 'number') {
    return [raw, void 0] as [number, undefined];
  }
  if (raw) {
    const jobData = raw[0];
    if (jobData.length) {
      const job: any = array2obj(jobData);
      return [job, raw[1]];
    }
  }
  return [];
}<|MERGE_RESOLUTION|>--- conflicted
+++ resolved
@@ -46,8 +46,7 @@
 export type ParentOpts = {
   waitChildrenKey?: string;
   parentDependenciesKey?: string;
-  parentId?: string;
-  parentQueueKey?: string;
+  parentKey?: string;
 };
 
 export type JobData = [JobJsonRaw | number, string?];
@@ -75,11 +74,6 @@
       parentKey: null,
       waitChildrenKey: null,
       parentDependenciesKey: null,
-<<<<<<< HEAD
-      parentId: null,
-      parentQueueKey: null,
-=======
->>>>>>> 9cfda3d2
     },
   ): Promise<string> {
     const queueKeys = this.queue.keys;
@@ -100,21 +94,9 @@
       typeof jobId !== 'undefined' ? jobId : '',
       job.name,
       job.timestamp,
-<<<<<<< HEAD
-      opts.delay,
-      opts.delay ? job.timestamp + opts.delay : 0,
-      opts.priority || 0,
-      opts.lifo ? 'RPUSH' : 'LPUSH',
-      parentOpts.parentId,
-      parentOpts.waitChildrenKey,
-      parentOpts.parentDependenciesKey,
-      parentOpts.parentQueueKey,
-      job.parentKey,
-=======
       parentOpts.parentKey || null,
       parentOpts.waitChildrenKey || null,
       parentOpts.parentDependenciesKey || null,
->>>>>>> 9cfda3d2
     ];
 
     let encodedOpts;
@@ -142,13 +124,8 @@
 
     const result = await (<any>client).addJob(keys);
 
-    const parentKey = getParentKey({
-      id: parentOpts.parentId,
-      queue: parentOpts.parentQueueKey,
-    });
-
     if (result < 0) {
-      throw this.finishedErrors(result, parentKey, 'addJob');
+      throw this.finishedErrors(result, parentOpts.parentKey, 'addJob');
     }
 
     return result;
@@ -370,7 +347,7 @@
         return new Error(`Job ${jobId} has pending dependencies. ${command}`);
       case ErrorCode.ParentJobNotExist:
         return new Error(`Missing key for parent job ${jobId}. ${command}`);
-      case ErrorCodes.ParentJobCompleted:
+      case ErrorCode.ParentJobCompleted:
         return new Error(
           `Parent job ${jobId} is already completed. ${command}`,
         );
