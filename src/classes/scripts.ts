--- conflicted
+++ resolved
@@ -22,12 +22,8 @@
   WorkerOptions,
   KeepJobs,
 } from '../interfaces';
-<<<<<<< HEAD
 import { JobsOptions } from '../types';
-import { JobState, FinishedTarget, FinishedPropValAttribute } from '../types';
-=======
 import { JobState, FinishedStatus, FinishedPropValAttribute } from '../types';
->>>>>>> 779f6db7
 import { ErrorCode } from '../enums';
 import { array2obj, getParentKey } from '../utils';
 import { Worker } from './worker';
