--- conflicted
+++ resolved
@@ -28,7 +28,6 @@
   public processor: (job: SandboxedJob, token?: string) => Promise<any>;
   public currentJobPromise: Promise<unknown> | undefined;
 
-<<<<<<< HEAD
   protected callProcessJob(job: SandboxedJob, token?: string) {
     return this.processor(job, token);
   }
@@ -76,10 +75,6 @@
       | { default?: (job: SandboxedJob, token: string) => Promise<any> }
       | ((job: SandboxedJob, token: string) => Promise<any>);
 
-=======
-  public async init(processorFile: string): Promise<void> {
-    let processor;
->>>>>>> 9ccc200b
     try {
       required = require(processorFile);
     } catch (err) {
@@ -94,18 +89,7 @@
       // support es2015 module.
       this.processor = required.default;
     } else {
-<<<<<<< HEAD
       this.processor = required;
-=======
-      const origProcessor = processor;
-      processor = function (...args: any[]) {
-        try {
-          return Promise.resolve(origProcessor(...args));
-        } catch (err) {
-          return Promise.reject(err);
-        }
-      };
->>>>>>> 9ccc200b
     }
 
     this.status = ChildStatus.Idle;
