{
  "name": "bullmq",
<<<<<<< HEAD
  "version": "1.57.4",
=======
  "version": "1.59.4",
>>>>>>> fbecbef9
  "description": "Queue for messages and jobs based on Redis",
  "main": "dist/cjs/index.js",
  "module": "dist/esm/index.js",
  "jsnext:main": "dist/esm/index.js",
  "types": "dist/esm/index.d.ts",
  "source": "src/index.ts",
  "author": "Taskforce.sh Inc.",
  "license": "MIT",
  "keywords": [
    "bull",
    "bullmq",
    "queues",
    "jobs",
    "redis"
  ],
  "files": [
    "dist"
  ],
  "scripts": {
    "build": "npm-run-all tsc:all copy:lua copy:includes:lua clean:temp:files",
    "clean:temp:files": "rimraf dist/cjs/bullmq.d.ts dist/esm/bullmq.d.ts dist/tsdoc-metadata.json",
    "copy:lua": "copyfiles -f ./src/commands/*.lua ./dist/cjs/commands && copyfiles -f ./src/commands/*.lua ./dist/esm/commands",
    "copy:includes:lua": "copyfiles -f ./src/commands/includes/*.lua ./dist/cjs/commands/includes && copyfiles -f ./src/commands/includes/*.lua ./dist/esm/commands/includes",
    "coverage": "nyc --reporter=text npm run test",
    "coveralls": "nyc report --reporter=text-lcov | coveralls",
    "cm": "git cz",
    "docs": "(api-extractor run || true) && api-documenter markdown -i ./temp -o docs/gitbook/api",
    "dc:up": "docker-compose -f docker-compose.yml up -d",
    "dc:down": "docker-compose -f docker-compose.yml down",
    "dry-run": "npm publish --dry-run",
    "eslint:fix": "./node_modules/.bin/eslint . --ignore-path ./.eslintignore --fix",
    "lint": "./node_modules/.bin/eslint . --ignore-path ./.eslintignore",
    "lint:staged": "lint-staged",
    "prepare": "yarn build",
    "prettier": "prettier --config package.json src/**/*.ts",
    "pretty:quick": "pretty-quick --ignore-path ./.eslintignore --staged",
    "semantic-release": "semantic-release",
    "semantic-release-prepare": "ts-node tools/semantic-release-prepare",
    "test": "ts-mocha -p tsconfig-cjs.json --config ./.mocharc.js",
    "test:watch": "ts-mocha -p tsconfig-cjs.json --paths 'tests/test_*.ts' -w --watch-extensions ts",
    "tsc": "tsc",
    "tsc:all": "tsc && tsc -p tsconfig-cjs.json"
  },
  "dependencies": {
    "cron-parser": "^2.18.0",
    "get-port": "^5.1.1",
    "glob": "^7.2.0",
    "ioredis": "^4.28.2",
    "lodash": "^4.17.21",
    "msgpackr": "^1.4.6",
    "semver": "^6.3.0",
    "tslib": "^1.14.1",
    "uuid": "^8.3.2"
  },
  "devDependencies": {
    "@commitlint/cli": "^8.3.5",
    "@commitlint/config-conventional": "^8.3.4",
    "@istanbuljs/nyc-config-typescript": "^0.1.3",
    "@microsoft/api-documenter": "^7.13.68",
    "@microsoft/api-extractor": "^7.18.19",
    "@semantic-release/changelog": "^6.0.0",
    "@semantic-release/commit-analyzer": "^9.0.2",
    "@semantic-release/exec": "^6.0.2",
    "@semantic-release/git": "^10.0.1",
    "@semantic-release/github": "^8.0.2",
    "@semantic-release/npm": "^8.0.3",
    "@semantic-release/release-notes-generator": "^10.0.3",
    "@types/chai": "^4.2.22",
    "@types/chai-as-promised": "^7.1.4",
    "@types/glob": "^7.2.0",
    "@types/ioredis": "^4.28.2",
    "@types/lodash": "^4.14.173",
    "@types/mocha": "^5.2.7",
    "@types/msgpack": "^0.0.31",
    "@types/node": "^12.20.25",
    "@types/semver": "^6.2.3",
    "@types/sinon": "^7.5.2",
    "@types/uuid": "^3.4.10",
    "@typescript-eslint/eslint-plugin": "4.5.0",
    "@typescript-eslint/parser": "4.5.0",
    "chai": "^4.3.4",
    "chai-as-promised": "^7.1.1",
    "commitizen": "^4.2.4",
    "copyfiles": "^2.4.1",
    "coveralls": "^3.1.1",
    "eslint": "7.0.0",
    "eslint-config-prettier": "6.7.0",
    "eslint-plugin-mocha": "^8.2.0",
    "eslint-plugin-prettier": "3.1.2",
    "eslint-plugin-promise": "4.2.1",
    "eslint-plugin-tsdoc": "^0.2.14",
    "husky": "^3.1.0",
    "istanbul": "^0.4.5",
    "lint-staged": "10.5.4",
    "mocha": "^6.2.3",
    "mocha-lcov-reporter": "^1.3.0",
    "npm-run-all": "^4.1.5",
    "nyc": "^14.1.1",
    "prettier": "^2.4.1",
    "pretty-quick": "^3.1.1",
    "rimraf": "^3.0.2",
    "semantic-release": "^18.0.1",
    "sinon": "^7.5.0",
    "test-console": "^2.0.0",
    "ts-mocha": "^8.0.0",
    "ts-node": "^8.10.2",
    "typescript": "3.9.10"
  },
  "nyc": {
    "extends": "@istanbuljs/nyc-config-typescript",
    "all": true,
    "check-coverage": true,
    "include": [
      "src/**/*.ts"
    ],
    "exclude": [
      "bullmq-tests/test_*.ts"
    ]
  },
  "config": {
    "commitizen": {
      "path": "node_modules/cz-conventional-changelog"
    }
  },
  "commitlint": {
    "extends": [
      "@commitlint/config-conventional"
    ]
  },
  "lint-staged": {
    "*.{js,ts}": "yarn eslint:fix"
  },
  "husky": {
    "hooks": {
      "commit-msg": "commitlint -E HUSKY_GIT_PARAMS",
      "pre-commit": "npm-run-all pretty:quick lint:staged"
    }
  },
  "repository": {
    "type": "git",
    "url": "https://github.com/taskforcesh/bullmq.git"
  },
  "release": {
    "plugins": [
      "@semantic-release/commit-analyzer",
      "@semantic-release/release-notes-generator",
      [
        "@semantic-release/changelog",
        {
          "changelogFile": "docs/gitbook/changelog.md"
        }
      ],
      [
        "@semantic-release/npm",
        {
          "npmPublish": true
        }
      ],
      [
        "@semantic-release/exec",
        {
          "prepareCmd": "yarn docs"
        }
      ],
      "@semantic-release/github",
      [
        "@semantic-release/git",
        {
          "assets": [
            "package.json",
            "yarn.lock",
            "docs/gitbook/changelog.md",
            "docs/gitbook/api/**"
          ],
          "message": "chore(release): ${nextRelease.version} [skip ci]\n\n${nextRelease.notes}"
        }
      ]
    ]
  }
}<|MERGE_RESOLUTION|>--- conflicted
+++ resolved
@@ -1,10 +1,6 @@
 {
   "name": "bullmq",
-<<<<<<< HEAD
-  "version": "1.57.4",
-=======
   "version": "1.59.4",
->>>>>>> fbecbef9
   "description": "Queue for messages and jobs based on Redis",
   "main": "dist/cjs/index.js",
   "module": "dist/esm/index.js",
