--- conflicted
+++ resolved
@@ -198,20 +198,6 @@
       });
     });
 
-<<<<<<< HEAD
-      worker.run();
-
-      const flow = new FlowProducer({ connection });
-      await flow.add({
-        name: 'parent-job',
-        queueName: queueName,
-        data: {},
-        children: [
-          { name, data: { idx: 0, foo: 'bar' }, queueName },
-          { name, data: { idx: 1, foo: 'baz' }, queueName },
-          { name, data: { idx: 2, foo: 'qux' }, queueName },
-        ],
-=======
     describe('when parent belongs to different queue', async () => {
       describe('when parent has more than 1 pending children', async () => {
         it('deletes each children until trying to move parent to wait', async () => {
@@ -260,7 +246,6 @@
           await parentQueue.close();
           await removeAllQueueData(new IORedis(), parentQueueName);
         });
->>>>>>> 8fc4b7e3
       });
 
       describe('when parent has only 1 pending children', async () => {
