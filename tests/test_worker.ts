--- conflicted
+++ resolved
@@ -38,44 +38,29 @@
     await removeAllQueueData(new IORedis(), queueName);
   });
 
-<<<<<<< HEAD
   describe('when .getWorkers', () => {
     it('gets all workers for this queue', async function () {
       const worker = new Worker(queueName, async job => {}, { connection });
       await worker.waitUntilReady();
       worker.run();
       await delay(10);
-=======
-  it('should get all workers for this queue', async function () {
-    const worker = new Worker(queueName, async () => {}, { connection });
-    await worker.waitUntilReady();
-    await delay(10);
->>>>>>> 8fc4b7e3
 
       const workers = await queue.getWorkers();
       expect(workers).to.have.length(1);
 
-<<<<<<< HEAD
       const worker2 = new Worker(queueName, async job => {}, { connection });
       await worker2.waitUntilReady();
       worker2.run();
       await delay(10);
-=======
-    const worker2 = new Worker(queueName, async () => {}, { connection });
-    await worker2.waitUntilReady();
-    await delay(10);
->>>>>>> 8fc4b7e3
 
       const nextWorkers = await queue.getWorkers();
       expect(nextWorkers).to.have.length(2);
-      //console.log(nextWorkers,Buffer.from(queueName).toString('base64'));
       expect(nextWorkers[0].name).to.equal(queueName);
 
       await worker.close();
       await worker2.close();
     });
 
-<<<<<<< HEAD
     it('gets worker with provided name for this queue', async function () {
       const workerName = `test-${v4()}`;
       const worker = new Worker(queueName, async job => {}, {
@@ -85,15 +70,6 @@
       await worker.waitUntilReady();
       worker.run();
       await delay(10);
-=======
-  it('should get only workers related only to one queue', async function () {
-    const queueName2 = `${queueName}2`;
-    const queue2 = new Queue(queueName2, { connection });
-    const worker = new Worker(queueName, async () => {}, { connection });
-    const worker2 = new Worker(queueName2, async () => {}, { connection });
-    await worker.waitUntilReady();
-    await worker2.waitUntilReady();
->>>>>>> 8fc4b7e3
 
       const workers = await queue.getWorkers();
       expect(workers).to.have.length(1);
@@ -413,40 +389,10 @@
       await testRemoveOnFinish(keepJobs, keepJobs);
     });
 
-<<<<<<< HEAD
-      const worker = new Worker(
-        queueName,
-        async job => {
-          await job.log('test log');
-        },
-        { connection },
-      );
-      await worker.waitUntilReady();
-
-      worker.run();
-
-      const datas = [0, 1, 2, 3, 4, 5, 6, 7, 8];
-
-      const jobIds = await Promise.all(
-        datas.map(
-          async data =>
-            (
-              await queue.add('test', data, { removeOnComplete: keepJobs })
-            ).id,
-        ),
-      );
-
-      await new Promise<void>(resolve => {
-        worker.on('completed', async job => {
-          if (job.data == 8) {
-            const counts = await queue.getJobCounts('completed');
-            expect(counts.completed).to.be.equal(keepJobs);
-=======
     it('should keep of jobs newer than specified after completed with removeOnComplete', async () => {
       const age = 7;
       await testRemoveOnFinish({ age }, age);
     });
->>>>>>> 8fc4b7e3
 
     it('should keep of jobs newer than specified and up to a count completed with removeOnComplete', async () => {
       const age = 7;
@@ -517,48 +463,7 @@
     });
 
     it('should remove job after failed if removeOnFail', async () => {
-<<<<<<< HEAD
-      const jobError = new Error('Job Failed');
-      const worker = new Worker(
-        queueName,
-        async job => {
-          await job.log('test log');
-          throw jobError;
-        },
-        { connection },
-      );
-      await worker.waitUntilReady();
-
-      worker.run();
-
-      const job = await queue.add(
-        'test',
-        { foo: 'bar' },
-        { removeOnFail: true },
-      );
-      expect(job.id).to.be.ok;
-      expect(job.data.foo).to.be.eql('bar');
-
-      return new Promise<void>(resolve => {
-        worker.on('failed', async (job, error) => {
-          await queue
-            .getJob(job.id)
-            .then(currentJob => {
-              expect(currentJob).to.be.equal(undefined);
-              return null;
-            })
-            .then(() => {
-              return queue.getJobCounts('failed').then(counts => {
-                expect(counts.failed).to.be.equal(0);
-                resolve();
-              });
-            });
-          expect(error).to.be.equal(jobError);
-        });
-      });
-=======
       await testRemoveOnFinish(true, 0, true);
->>>>>>> 8fc4b7e3
     });
 
     it('should remove a job after fail if the default job options specify removeOnFail', async () => {
@@ -596,50 +501,7 @@
 
     it('should keep specified number of jobs after completed with removeOnFail', async () => {
       const keepJobs = 3;
-<<<<<<< HEAD
-
-      const worker = new Worker(queueName, async job => {
-        throw Error('error');
-      });
-      await worker.waitUntilReady();
-
-      worker.run();
-
-      const datas = [0, 1, 2, 3, 4, 5, 6, 7, 8];
-
-      const jobIds = await Promise.all(
-        datas.map(
-          async data =>
-            (
-              await queue.add('test', data, { removeOnFail: keepJobs })
-            ).id,
-        ),
-      );
-
-      return new Promise(resolve => {
-        worker.on('failed', async job => {
-          if (job.data == 8) {
-            const counts = await queue.getJobCounts('failed');
-            expect(counts.failed).to.be.equal(keepJobs);
-
-            await Promise.all(
-              jobIds.map(async (jobId, index) => {
-                const job = await queue.getJob(jobId);
-                if (index >= datas.length - keepJobs) {
-                  expect(job).to.not.be.equal(undefined);
-                } else {
-                  expect(job).to.be.equal(undefined);
-                }
-              }),
-            );
-            await worker.close();
-            resolve();
-          }
-        });
-      });
-=======
       await testRemoveOnFinish(keepJobs, keepJobs, true);
->>>>>>> 8fc4b7e3
     });
 
     it('should keep specified number of jobs after completed with global removeOnFail', async () => {
@@ -945,22 +807,11 @@
     });
   });
 
-<<<<<<< HEAD
   describe('when run method is called when worker is running', function () {
     it('throws error', async () => {
       const maxJobs = 10;
       const worker = new Worker(queueName, async (job: Job) => {});
       await worker.waitUntilReady();
-=======
-    describe('when run method is called when worker is running', function () {
-      it('throws error', async () => {
-        const maxJobs = 10;
-        const worker = new Worker(queueName, async () => {}, {
-          autorun: false,
-        });
-        await worker.waitUntilReady();
-        worker.run();
->>>>>>> 8fc4b7e3
 
       worker.run();
 
@@ -1877,13 +1728,9 @@
 
       await worker.waitUntilReady();
 
-<<<<<<< HEAD
       worker.run();
 
-      await queue.add(
-=======
       const job = await queue.add(
->>>>>>> 8fc4b7e3
         'test',
         { foo: 'bar' },
         {
