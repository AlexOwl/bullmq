--- conflicted
+++ resolved
@@ -2025,13 +2025,8 @@
         });
       });
 
-<<<<<<< HEAD
-      const completing = new Promise<void>((resolve, reject) => {
-        worker.on('completed', (_job, _result, _prev) => {
-=======
       const completing = new Promise<void>((resolve, _reject) => {
         worker.on('completed', async () => {
->>>>>>> 60c027cd
           resolve();
         });
       });
@@ -2089,13 +2084,8 @@
         });
       });
 
-<<<<<<< HEAD
-      const completing = new Promise<void>((resolve, reject) => {
-        worker.on('completed', (_job, _result, _prev) => {
-=======
       const completing = new Promise<void>((resolve, _reject) => {
         worker.on('completed', async () => {
->>>>>>> 60c027cd
           resolve();
         });
       });
