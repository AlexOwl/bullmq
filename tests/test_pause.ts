--- conflicted
+++ resolved
@@ -323,16 +323,12 @@
     );
     await worker.waitUntilReady();
 
-<<<<<<< HEAD
-    worker.run();
-
-    await queue.add('test', {});
-=======
+    worker.run();
+
     const waitDrainedEvent = new Promise<void>(resolve => {
       queueEvents.once('drained', async () => {
         const start = new Date().getTime();
         await queue.pause();
->>>>>>> a178ae4c
 
         const finish = new Date().getTime();
         expect(finish - start).to.be.lt(1000);
